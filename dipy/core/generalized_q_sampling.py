--- conflicted
+++ resolved
@@ -6,7 +6,7 @@
 class GeneralizedQSampling():
 
 
-    def __init__(self,data,bvals,gradients,Lambda=1.2,odfsphere=None):
+    def __init__(self,data,bvals,gradients,Lambda=1.2):
 
         ''' Generates a model-free description for every voxel that can
         be used from simple to very complicated configurations like
@@ -56,8 +56,7 @@
 
         odf_vertices=eds['vertices']
         odf_faces=eds['faces']
-            
-            
+
         # 0.01506 = 6*D where D is the free water diffusion coefficient 
         # l_values sqrt(6 D tau) D free water diffusion coefficient and
         # tau included in the b-value
@@ -98,7 +97,7 @@
             IN = np.zeros((x,5))      
             
 
-        glob_norm_param = 0
+        normal_param = 0
 
         self.q2odf_params=q2odf_params
 
@@ -130,10 +129,8 @@
 
             self.QA=QA
             self.IN=IN
-<<<<<<< HEAD
-
-        
-        self.normal_param = normal_param
+            
+        self.glob_norm_param = glob_norm_param
         
 
 
@@ -150,8 +147,3 @@
         '''
 
         return np.dot(s,self.q2odf_params)
-=======
-            
-        self.glob_norm_param = glob_norm_param
-        
->>>>>>> c6b01030
