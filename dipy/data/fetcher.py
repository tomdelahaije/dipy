--- conflicted
+++ resolved
@@ -495,7 +495,6 @@
     data_size="47.KB")
 
 
-<<<<<<< HEAD
 fetch_qte_lte_pte = _make_fetcher(
     'fetch_qte_lte_pte',
     pjoin(dipy_home, 'qte_lte_pte'),
@@ -506,7 +505,8 @@
      '31abe55dfda7ef5fdf5015d0713be9b0', '1b7b83b8a60295f52d80c3855a12b275'],
     doc='Download QTE data with linear and planar tensor encoding.',
     data_size='41.5 MB')
-=======
+
+
 fetch_fury_surface = _make_fetcher(
     "fetch_fury_surface",
     pjoin(dipy_home, 'fury_surface'),
@@ -516,7 +516,6 @@
     ['dbec91e29af15541a5cb36d80977b26b'],
     doc="Surface for testing and examples",
     data_size="11MB")
->>>>>>> be618338
 
 
 def get_fnames(name='small_64D'):
@@ -688,7 +687,6 @@
     if name == 'bundle_atlas_hcp842':
         files, folder = fetch_bundle_atlas_hcp842()
         return get_bundle_atlas_hcp842()
-<<<<<<< HEAD
     if name == 'qte_lte_pte':
         _, folder = fetch_qte_lte_pte()
         fdata = pjoin(folder, 'lte-pte.nii.gz')
@@ -696,12 +694,10 @@
         fbvec = pjoin(folder, 'lte-pte.bvec')
         fmask = pjoin(folder, 'mask.nii.gz')
         return fdata, fbval, fbvec, fmask
-=======
     if name == 'fury_surface':
         files, folder = fetch_fury_surface()
         surface_name = pjoin(folder, '100307_white_lh.vtk')
         return surface_name
->>>>>>> be618338
 
 
 def read_qtdMRI_test_retest_2subjects():
