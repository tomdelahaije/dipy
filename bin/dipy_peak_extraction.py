#! /usr/bin/env python

import nibabel as nib
import numpy as np
import argparse

from dipy.core.ndindex import ndindex
from dipy.reconst.odf import peak_directions
from dipy.core.sphere import Sphere


<<<<<<< HEAD
def peak_extraction(odfs_file, sphere_vertices_file, out_file, relative_peak_threshold=.5,
                    peak_normalize=1, min_separation_angle=45, max_peak_number=5):
=======
def peak_extraction(odfs_file, sphere_vertices_file, out_file,
                    relative_peak_threshold=.5, peak_normalize=1,
                    min_separation_angle=45, max_peak_number=3):
>>>>>>> 969095e0

    in_nifti = nib.load(odfs_file)
    refaff = in_nifti.get_affine()
    odfs = in_nifti.get_data()

    vertices = np.loadtxt(sphere_vertices_file)
    sphere = Sphere(xyz=vertices)

    num_peak_coeffs = max_peak_number * 3
    peaks = np.zeros(odfs.shape[:-1] + (num_peak_coeffs,))

    for index in ndindex(odfs.shape[:-1]):
        vox_peaks, values, _ = peak_directions(odfs[index], sphere,
                                               float(relative_peak_threshold),
                                               float(min_separation_angle))

        if peak_normalize == 1:
            values /= values[0]
            vox_peaks = vox_peaks * values[:, None]

        vox_peaks = vox_peaks.ravel()
        m = vox_peaks.shape[0]
        if m > num_peak_coeffs:
            m = num_peak_coeffs
        peaks[index][:m] = vox_peaks[:m]

    peaks_img = nib.Nifti1Image(peaks.astype(np.float32), refaff)
    nib.save(peaks_img, out_file)


def buildArgsParser():
    description = 'Extract Peak Directions from Spherical function.'

    p = argparse.ArgumentParser(description=description,
                                formatter_class=argparse.RawTextHelpFormatter)

    p.add_argument(action='store', dest='spherical_functions_file',
                   help='Input nifti file representing the orientation '
                        'distribution function.')
    p.add_argument(action='store', dest='sphere_vertices_file',
                   help="""Sphere vertices in a text file (Nx3)
    x1 x2 x3
     ...
    xN yN zN""")
    p.add_argument(action='store', dest='out_file',
                   help='Output nifti file with the peak directions.')
    p.add_argument('-t', '--peak_threshold', action='store',
                   dest='peak_thresh', metavar='float', required=False,
                   default=0.5, help='Relative peak threshold (default 0.5)')
    p.add_argument('-n', '--peak_normalize', action='store', dest='peak_norm',
                   metavar='int', required=False, default=1,
                   help='Normalize peaks according to spherical function '
                        'value (default True)')
    p.add_argument('-a', '--angle', action='store', dest='angle',
                   metavar='float', required=False, default=45.0,
                   help='Minimum separation angle (default 45 degrees)')
    p.add_argument('-m', '--max_peak_number', action='store',
                   dest='max_peak_num', metavar='int', required=False,
                   default=5,
                   help='Maximum number of peaks found (default 5 peaks)')

    return p


def main():
    parser = buildArgsParser()
    args = parser.parse_args()

    spherical_functions_file = args.spherical_functions_file
    sphere_vertices_file = args.sphere_vertices_file
    out_file = args.out_file

    peak_thresh = args.peak_thresh
    peak_norm = args.peak_norm
    max_peak_num = args.max_peak_num
    angle = args.angle

    peak_extraction(spherical_functions_file, sphere_vertices_file, out_file,
                    relative_peak_threshold=peak_thresh,
                    peak_normalize=int(peak_norm), min_separation_angle=angle,
                    max_peak_number=int(max_peak_num))


if __name__ == "__main__":
    main()<|MERGE_RESOLUTION|>--- conflicted
+++ resolved
@@ -9,14 +9,8 @@
 from dipy.core.sphere import Sphere
 
 
-<<<<<<< HEAD
 def peak_extraction(odfs_file, sphere_vertices_file, out_file, relative_peak_threshold=.5,
                     peak_normalize=1, min_separation_angle=45, max_peak_number=5):
-=======
-def peak_extraction(odfs_file, sphere_vertices_file, out_file,
-                    relative_peak_threshold=.5, peak_normalize=1,
-                    min_separation_angle=45, max_peak_number=3):
->>>>>>> 969095e0
 
     in_nifti = nib.load(odfs_file)
     refaff = in_nifti.get_affine()
@@ -69,7 +63,7 @@
     p.add_argument('-n', '--peak_normalize', action='store', dest='peak_norm',
                    metavar='int', required=False, default=1,
                    help='Normalize peaks according to spherical function '
-                        'value (default True)')
+                        'value (default 1)')
     p.add_argument('-a', '--angle', action='store', dest='angle',
                    metavar='float', required=False, default=45.0,
                    help='Minimum separation angle (default 45 degrees)')
